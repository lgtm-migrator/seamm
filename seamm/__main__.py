import argparse
import seamm
import locale
import logging
import os
import platform
import Pmw
import subprocess
import sys
import tkinter as tk

logger = logging.getLogger(__name__)
dbg_level = 30


def raise_app(root: tk):
    root.attributes("-topmost", True)
    if platform.system() == 'Darwin':
        tmpl = (
            'tell application "System Events" to set frontmost '
            'of every process whose unix id is {} to true'
        )
        script = tmpl.format(os.getpid())
        subprocess.check_call(['/usr/bin/osascript', '-e', script])
    root.after(100, lambda: root.attributes("-topmost", False))


def flowchart():
    """The standalone flowchart app
    """
    global app_name
    app_name = 'MolSSI SEAMM'
    global dbg_level

    parser = argparse.ArgumentParser(description='MolSSI SEAMM')
    parser.add_argument(
        "-v",
        "--verbose",
        dest="verbose_count",
        action="count",
        default=0,
        help="increases log verbosity for each occurence."
    )
    parser.add_argument(
        "flowcharts",
        nargs='*',
        default=[],
        help='flowcharts to open initially'
    )

    args, unknown = parser.parse_known_args()

    # Sets log level to WARN going more verbose for each new -v.
    dbg_level = max(3 - args.verbose_count, 0) * 10
    logging.basicConfig(level=dbg_level)

    ##################################################
    # Initialize Tk
    ##################################################
    root = tk.Tk()
    Pmw.initialise(root)

    ##############################################################
    # Create the various objects that we need: the model, the view
    # and the data
    ##############################################################

    flowchart = seamm.Flowchart()
    tk_flowchart = seamm.TkFlowchart(master=root, flowchart=flowchart)
    # The data is implicitly initialized to none...

    ##################################################
    # Initialize the rest of the GUI, such as menus
    ##################################################
    logger.debug('Initializing the rest of the GUI')

    root.title(app_name)

    # The menus
    menu = tk.Menu(root)

    # Set the about and preferences menu items on Mac
    if sys.platform.startswith('darwin'):
        app_menu = tk.Menu(menu, name='apple')
        menu.add_cascade(menu=app_menu)

        app_menu.add_command(
            label='About ' + app_name, command=tk_flowchart.about
        )
        app_menu.add_separator()
        root.createcommand(
            'tk::mac::ShowPreferences', tk_flowchart.preferences
        )
        root.createcommand('tk::mac::OpenDocument', tk_flowchart.open_file)
        CmdKey = 'Command-'
    else:
        CmdKey = 'Control-'

    root.config(menu=menu)
    filemenu = tk.Menu(menu)
    menu.add_cascade(label="File", menu=filemenu)
    filemenu.add_command(
        label="New", command=tk_flowchart.new_file, accelerator=CmdKey + 'N'
    )
    filemenu.add_command(
        label="Save...", command=tk_flowchart.save, accelerator=CmdKey + 'S'
    )
    filemenu.add_command(label="Save as...", command=tk_flowchart.save_file)
    filemenu.add_command(
        label="Open...",
        command=tk_flowchart.open_file,
        accelerator=CmdKey + 'O'
    )
    # filemenu.add_separator()
    # filemenu.add_command(
    #     label="Run", command=tk_flowchart.run, accelerator=CmdKey + 'R'
    # )

    # Control debugging info
    filemenu.add_separator()
    debug_menu = tk.Menu(menu)
    filemenu.add_cascade(label="Debug", menu=debug_menu)
    debug_menu.add_radiobutton(
        label='normal',
        value=30,
        variable=dbg_level,
        command=lambda arg0=30: handle_dbg_level(arg0)
    )
    debug_menu.add_radiobutton(
        label='info',
        value=20,
        variable=dbg_level,
        command=lambda arg0=20: handle_dbg_level(arg0)
    )
    debug_menu.add_radiobutton(
        label='debug',
        value=10,
        variable=dbg_level,
        command=lambda arg0=10: handle_dbg_level(arg0)
    )

    # Exiting
    filemenu.add_separator()
    filemenu.add_command(label="Exit", command=root.quit)

    # Edit menu
    editmenu = tk.Menu(menu)
    menu.add_cascade(label="Edit", menu=editmenu)
    editmenu.add_command(
        label="Clean layout",
        command=tk_flowchart.clean_layout,
        accelerator=CmdKey + 'C'
    )

    # Help menu
    helpmenu = tk.Menu(menu)
    menu.add_cascade(label="Help", menu=helpmenu)
<<<<<<< HEAD
    if sys.platform.startswith('darwin'):
        root.createcommand('tk::mac::ShowHelp', tk_framework.help)

    root.bind_all('<' + CmdKey + 'N>', tk_framework.new_file)
    root.bind_all('<' + CmdKey + 'n>', tk_framework.new_file)
    root.bind_all('<' + CmdKey + 'O>', tk_framework.open_file)
    root.bind_all('<' + CmdKey + 'o>', tk_framework.open_file)
    root.bind_all('<' + CmdKey + 'R>', tk_framework.run)
    root.bind_all('<' + CmdKey + 'r>', tk_framework.run)
    root.bind_all('<' + CmdKey + 'S>', tk_framework.save)
    root.bind_all('<' + CmdKey + 's>', tk_framework.save)
    root.bind_all('<' + CmdKey + 'C>', tk_framework.clean_layout)
    root.bind_all('<' + CmdKey + 'c>', tk_framework.clean_layout)
=======
    root.createcommand('tk::mac::ShowHelp', tk_flowchart.help)
    root.bind_all('<' + CmdKey + 'N>', tk_flowchart.new_file)
    root.bind_all('<' + CmdKey + 'n>', tk_flowchart.new_file)
    root.bind_all('<' + CmdKey + 'O>', tk_flowchart.open_file)
    root.bind_all('<' + CmdKey + 'o>', tk_flowchart.open_file)
    # root.bind_all('<' + CmdKey + 'R>', tk_flowchart.run)
    # root.bind_all('<' + CmdKey + 'r>', tk_flowchart.run)
    root.bind_all('<' + CmdKey + 'S>', tk_flowchart.save)
    root.bind_all('<' + CmdKey + 's>', tk_flowchart.save)
    root.bind_all('<' + CmdKey + 'C>', tk_flowchart.clean_layout)
    root.bind_all('<' + CmdKey + 'c>', tk_flowchart.clean_layout)

    root.bind_all('<' + CmdKey + '`>', tk_flowchart.print_edges)
>>>>>>> 81b0f6fb

    # Work out and set the window size to nicely fit the screen
    sw = root.winfo_screenwidth()
    sh = root.winfo_screenheight()
    w = int(0.9 * sw)
    h = int(0.8 * sh)
    x = int(0.1 * sw / 2)
    y = int(0.2 * sh / 2)

    root.geometry('{}x{}+{}+{}'.format(w, h, x, y))

    logger.debug('Finished initializing the rest of the GUI, drawing window')

    # Draw the flowchart
    tk_flowchart.draw()

    logger.debug('SEAMM has been drawn. Now raise it to the top')

    # bring it to the top of all windows
    root.lift()
    raise_app(root)

    # Check to see if the command line has flowcharts to open
    if len(args.flowcharts) > 0:
        logger.debug('open the following flowcharts:')
        if len(args.flowcharts) > 1:
            raise RuntimeError('Currently handle only one flowchart at a time')
        for filename in args.flowcharts:
            tk_flowchart.open(filename)

    logger.debug('and now enter the event loop')

    # enter the event loop
    root.mainloop()


def handle_dbg_level(level):
    global dbg_level

    dbg_level = level
    logging.getLogger().setLevel(dbg_level)


if __name__ == "__main__":
    locale.setlocale(locale.LC_ALL, '')

    flowchart()<|MERGE_RESOLUTION|>--- conflicted
+++ resolved
@@ -155,7 +155,6 @@
     # Help menu
     helpmenu = tk.Menu(menu)
     menu.add_cascade(label="Help", menu=helpmenu)
-<<<<<<< HEAD
     if sys.platform.startswith('darwin'):
         root.createcommand('tk::mac::ShowHelp', tk_framework.help)
 
@@ -169,21 +168,6 @@
     root.bind_all('<' + CmdKey + 's>', tk_framework.save)
     root.bind_all('<' + CmdKey + 'C>', tk_framework.clean_layout)
     root.bind_all('<' + CmdKey + 'c>', tk_framework.clean_layout)
-=======
-    root.createcommand('tk::mac::ShowHelp', tk_flowchart.help)
-    root.bind_all('<' + CmdKey + 'N>', tk_flowchart.new_file)
-    root.bind_all('<' + CmdKey + 'n>', tk_flowchart.new_file)
-    root.bind_all('<' + CmdKey + 'O>', tk_flowchart.open_file)
-    root.bind_all('<' + CmdKey + 'o>', tk_flowchart.open_file)
-    # root.bind_all('<' + CmdKey + 'R>', tk_flowchart.run)
-    # root.bind_all('<' + CmdKey + 'r>', tk_flowchart.run)
-    root.bind_all('<' + CmdKey + 'S>', tk_flowchart.save)
-    root.bind_all('<' + CmdKey + 's>', tk_flowchart.save)
-    root.bind_all('<' + CmdKey + 'C>', tk_flowchart.clean_layout)
-    root.bind_all('<' + CmdKey + 'c>', tk_flowchart.clean_layout)
-
-    root.bind_all('<' + CmdKey + '`>', tk_flowchart.print_edges)
->>>>>>> 81b0f6fb
 
     # Work out and set the window size to nicely fit the screen
     sw = root.winfo_screenwidth()
